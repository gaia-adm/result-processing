--- conflicted
+++ resolved
@@ -24,26 +24,16 @@
     - docker cp unit-test-runner:/src/unit-test-results.txt $CIRCLE_ARTIFACTS/nodejs-unit-test-results.txt
     # run system tests on pure Node.js image
     - docker run -e AMQ_USER="admin" -e AMQ_PASSWORD="admin" -e AMQ_SERVER="rabbitmq:5672" --link rabbitmq:rabbitmq --name system-test-runner gaiaadm/result-processing grunt system
-<<<<<<< HEAD
-    - docker cp system-test-runner:/src/system-test-results.xml $CIRCLE_TEST_REPORTS/nodejs
-    - docker cp system-test-runner:/src/system-test-results.txt $CIRCLE_ARTIFACTS/nodejs
-=======
     - docker cp system-test-runner:/src/system-test-results.xml $CIRCLE_ARTIFACTS/nodejs-system-test-results.xml
     - docker cp system-test-runner:/src/system-test-results.txt $CIRCLE_ARTIFACTS/nodejs-system-test-results.txt
->>>>>>> 47e0d945
     # run unit tests on Python image
     - docker run --name unit-test-runner-python gaiaadm/result-processing:latest-python grunt unit
     - docker cp unit-test-runner-python:/src/unit-test-results.xml $CIRCLE_ARTIFACTS/python-unit-test-results.xml
     - docker cp unit-test-runner-python:/src/unit-test-results.txt $CIRCLE_ARTIFACTS/python-unit-test-results.txt
     # run system tests on Python image
     - docker run -e AMQ_USER="admin" -e AMQ_PASSWORD="admin" -e AMQ_SERVER="rabbitmq:5672" --link rabbitmq:rabbitmq --name system-test-runner-python gaiaadm/result-processing:latest-python grunt system
-<<<<<<< HEAD
-    - docker cp system-test-runner-python:/src/system-test-results.xml $CIRCLE_TEST_REPORTS/python
-    - docker cp system-test-runner-python:/src/system-test-results.txt $CIRCLE_ARTIFACTS/python
-=======
     - docker cp system-test-runner-python:/src/system-test-results.xml $CIRCLE_ARTIFACTS/python-system-test-results.xml
     - docker cp system-test-runner-python:/src/system-test-results.txt $CIRCLE_ARTIFACTS/python-system-test-results.txt
->>>>>>> 47e0d945
 deployment:
   continuous:
     branch: master
